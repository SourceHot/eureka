/*
 * Copyright 2012 Netflix, Inc.
 *
 *    Licensed under the Apache License, Version 2.0 (the "License");
 *    you may not use this file except in compliance with the License.
 *    You may obtain a copy of the License at
 *
 *        http://www.apache.org/licenses/LICENSE-2.0
 *
 *    Unless required by applicable law or agreed to in writing, software
 *    distributed under the License is distributed on an "AS IS" BASIS,
 *    WITHOUT WARRANTIES OR CONDITIONS OF ANY KIND, either express or implied.
 *    See the License for the specific language governing permissions and
 *    limitations under the License.
 */

package com.netflix.eureka;

import javax.annotation.Nullable;
import javax.inject.Singleton;
import java.io.IOException;
import java.util.Arrays;
import java.util.Collections;
import java.util.HashMap;
import java.util.HashSet;
import java.util.Map;
import java.util.Set;

import com.netflix.config.ConfigurationManager;
import com.netflix.config.DynamicBooleanProperty;
import com.netflix.config.DynamicIntProperty;
import com.netflix.config.DynamicPropertyFactory;
import com.netflix.config.DynamicStringProperty;
import com.netflix.config.DynamicStringSetProperty;
import com.netflix.eureka.aws.AwsBindingStrategy;
import org.slf4j.Logger;
import org.slf4j.LoggerFactory;

/**
 *
 * A default implementation of eureka server configuration as required by
 * {@link EurekaServerConfig}.
 *
 * <p>
 * The information required for configuring eureka server is provided in a
 * configuration file.The configuration file is searched for in the classpath
 * with the name specified by the property <em>eureka.server.props</em> and with
 * the suffix <em>.properties</em>. If the property is not specified,
 * <em>eureka-server.properties</em> is assumed as the default.The properties
 * that are looked up uses the <em>namespace</em> passed on to this class.
 * </p>
 *
 * <p>
 * If the <em>eureka.environment</em> property is specified, additionally
 * <em>eureka-server-<eureka.environment>.properties</em> is loaded in addition
 * to <em>eureka-server.properties</em>.
 * </p>
 *
 * @author Karthik Ranganathan
 *
 */
@Singleton
public class DefaultEurekaServerConfig implements EurekaServerConfig {
    private static final String ARCHAIUS_DEPLOYMENT_ENVIRONMENT = "archaius.deployment.environment";
    private static final String TEST = "test";
    private static final String EUREKA_ENVIRONMENT = "eureka.environment";
    private static final Logger logger = LoggerFactory
            .getLogger(DefaultEurekaServerConfig.class);
    private static final DynamicPropertyFactory configInstance = com.netflix.config.DynamicPropertyFactory
            .getInstance();
    private static final DynamicStringProperty EUREKA_PROPS_FILE = DynamicPropertyFactory
            .getInstance().getStringProperty("eureka.server.props",
                    "eureka-server");
    private static final int TIME_TO_WAIT_FOR_REPLICATION = 30000;

    private String namespace = "eureka.";

    // These counters are checked for each HTTP request. Instantiating them per request like for the other
    // properties would be too costly.
    private final DynamicStringSetProperty rateLimiterPrivilegedClients =
            new DynamicStringSetProperty(namespace + "rateLimiter.privilegedClients", Collections.<String>emptySet());
    private final DynamicBooleanProperty rateLimiterEnabled = configInstance.getBooleanProperty(namespace + "rateLimiter.enabled", false);
    private final DynamicBooleanProperty rateLimiterThrottleStandardClients = configInstance.getBooleanProperty(namespace + "rateLimiter.throttleStandardClients", false);
    private final DynamicIntProperty rateLimiterBurstSize = configInstance.getIntProperty(namespace + "rateLimiter.burstSize", 10);
    private final DynamicIntProperty rateLimiterRegistryFetchAverageRate = configInstance.getIntProperty(namespace + "rateLimiter.registryFetchAverageRate", 500);
    private final DynamicIntProperty rateLimiterFullFetchAverageRate = configInstance.getIntProperty(namespace + "rateLimiter.fullFetchAverageRate", 100);

    private final DynamicStringProperty listAutoScalingGroupsRoleName =
            configInstance.getStringProperty(namespace + "listAutoScalingGroupsRoleName", "ListAutoScalingGroups");

    public DefaultEurekaServerConfig() {
        init();
    }

    public DefaultEurekaServerConfig(String namespace) {
        this.namespace = namespace;
        init();
    }

    private void init() {
        String env = ConfigurationManager.getConfigInstance().getString(
                EUREKA_ENVIRONMENT, TEST);
        ConfigurationManager.getConfigInstance().setProperty(
                ARCHAIUS_DEPLOYMENT_ENVIRONMENT, env);

        String eurekaPropsFile = EUREKA_PROPS_FILE.get();
        try {
            // ConfigurationManager
            // .loadPropertiesFromResources(eurekaPropsFile);
            ConfigurationManager
                    .loadCascadedPropertiesFromResources(eurekaPropsFile);
        } catch (IOException e) {
            logger.warn(
                    "Cannot find the properties specified : {}. This may be okay if there are other environment "
                            + "specific properties or the configuration is installed with a different mechanism.",
                    eurekaPropsFile);
        }
    }

    /*
     * (non-Javadoc)
     *
     * @see com.netflix.eureka.EurekaServerConfig#getAWSAccessId()
     */
    @Override
    public String getAWSAccessId() {
        String aWSAccessId = configInstance.getStringProperty(
                namespace + "awsAccessId", null).get();

        if (null != aWSAccessId) {
            return aWSAccessId.trim();
        } else {
            return null;
        }

    }

    /*
     * (non-Javadoc)
     *
     * @see com.netflix.eureka.EurekaServerConfig#getAWSAccessId()
     */
    @Override
    public String getAWSSecretKey() {
        String aWSSecretKey = configInstance.getStringProperty(
                namespace + "awsSecretKey", null).get();

        if (null != aWSSecretKey) {
            return aWSSecretKey.trim();
        } else {
            return null;
        }
    }

    /*
     * (non-Javadoc)
     *
     * @see com.netflix.eureka.EurekaServerConfig#getEIPBindRebindRetries()
     */
    @Override
    public int getEIPBindRebindRetries() {
        return configInstance.getIntProperty(
                namespace + "eipBindRebindRetries", 3).get();

    }

    /*
     * (non-Javadoc)
     *
     * @see com.netflix.eureka.EurekaServerConfig#getEIPBindingRetryInterval()
     */
    @Override
    public int getEIPBindingRetryIntervalMs() {
        return configInstance.getIntProperty(
                namespace + "eipBindRebindRetryIntervalMs", (5 * 60 * 1000))
                .get();
    }

    /*
     * (non-Javadoc)
     *
     * @see com.netflix.eureka.EurekaServerConfig#shouldEnableSelfPreservation()
     */
    @Override
    public boolean shouldEnableSelfPreservation() {
        return configInstance.getBooleanProperty(
                namespace + "enableSelfPreservation", true).get();
    }

    /*
     * (non-Javadoc)
     *
     * @see
     * com.netflix.eureka.EurekaServerConfig#getPeerEurekaNodesUpdateInterval()
     */
    @Override
    public int getPeerEurekaNodesUpdateIntervalMs() {
        return configInstance
                .getIntProperty(namespace + "peerEurekaNodesUpdateIntervalMs",
                        (10 * 60 * 1000)).get();
    }

    @Override
    public int getRenewalThresholdUpdateIntervalMs() {
        return configInstance.getIntProperty(
                namespace + "renewalThresholdUpdateIntervalMs",
                (15 * 60 * 1000)).get();
    }

    @Override
    public double getRenewalPercentThreshold() {
        return configInstance.getDoubleProperty(
                namespace + "renewalPercentThreshold", 0.85).get();
    }

    @Override
    public boolean shouldEnableReplicatedRequestCompression() {
        return configInstance.getBooleanProperty(
                namespace + "enableReplicatedRequestCompression", false).get();
    }

    @Override
    public int getNumberOfReplicationRetries() {
        return configInstance.getIntProperty(
                namespace + "numberOfReplicationRetries", 5).get();
    }

    @Override
    public int getPeerEurekaStatusRefreshTimeIntervalMs() {
        return configInstance.getIntProperty(
                namespace + "peerEurekaStatusRefreshTimeIntervalMs",
                (30 * 1000)).get();
    }

    @Override
    public int getWaitTimeInMsWhenSyncEmpty() {
        return configInstance.getIntProperty(
                namespace + "waitTimeInMsWhenSyncEmpty", (1000 * 60 * 5)).get();
    }

    @Override
    public int getPeerNodeConnectTimeoutMs() {
        return configInstance.getIntProperty(
                namespace + "peerNodeConnectTimeoutMs", 200).get();
    }

    @Override
    public int getPeerNodeReadTimeoutMs() {
        return configInstance.getIntProperty(
                namespace + "peerNodeReadTimeoutMs", 200).get();
    }

    @Override
    public int getPeerNodeTotalConnections() {
        return configInstance.getIntProperty(
                namespace + "peerNodeTotalConnections", 1000).get();
    }

    @Override
    public int getPeerNodeTotalConnectionsPerHost() {
        return configInstance.getIntProperty(
                namespace + "peerNodeTotalConnectionsPerHost", 500).get();
    }

    @Override
    public int getPeerNodeConnectionIdleTimeoutSeconds() {
        return configInstance.getIntProperty(
                namespace + "peerNodeConnectionIdleTimeoutSeconds", 30).get();
    }

    @Override
    public long getRetentionTimeInMSInDeltaQueue() {
        return configInstance.getLongProperty(
                namespace + "retentionTimeInMSInDeltaQueue", (3 * 60 * 1000))
                .get();
    }

    @Override
    public long getDeltaRetentionTimerIntervalInMs() {
        return configInstance.getLongProperty(
                namespace + "deltaRetentionTimerIntervalInMs", (30 * 1000))
                .get();
    }

    @Override
    public long getEvictionIntervalTimerInMs() {
        return configInstance.getLongProperty(
                namespace + "evictionIntervalTimerInMs", (60 * 1000)).get();
    }

    @Override
    public int getASGQueryTimeoutMs() {
        return configInstance.getIntProperty(namespace + "asgQueryTimeoutMs",
                300).get();
    }

    @Override
    public long getASGUpdateIntervalMs() {
        return configInstance.getIntProperty(namespace + "asgUpdateIntervalMs",
                (5 * 60 * 1000)).get();
    }

    @Override
    public long getASGCacheExpiryTimeoutMs() {
        return configInstance.getIntProperty(namespace + "asgCacheExpiryTimeoutMs",
                (10 * 60 * 1000)).get();  // defaults to longer than the asg update interval
    }

    @Override
    public long getResponseCacheAutoExpirationInSeconds() {
        return configInstance.getIntProperty(
                namespace + "responseCacheAutoExpirationInSeconds", 180).get();
    }

    @Override
    public long getResponseCacheUpdateIntervalMs() {
        return configInstance.getIntProperty(
                namespace + "responseCacheUpdateIntervalMs", (30 * 1000)).get();
    }

    @Override
    public boolean shouldUseReadOnlyResponseCache() {
        return configInstance.getBooleanProperty(
                namespace + "shouldUseReadOnlyResponseCache", true).get();
    }

    @Override
    public boolean shouldDisableDelta() {
        return configInstance.getBooleanProperty(namespace + "disableDelta",
                false).get();
    }

    @Override
    public long getMaxIdleThreadInMinutesAgeForStatusReplication() {
        return configInstance
                .getLongProperty(
                        namespace + "maxIdleThreadAgeInMinutesForStatusReplication",
                        10).get();
    }

    @Override
    public int getMinThreadsForStatusReplication() {
        return configInstance.getIntProperty(
                namespace + "minThreadsForStatusReplication", 1).get();
    }

    @Override
    public int getMaxThreadsForStatusReplication() {
        return configInstance.getIntProperty(
                namespace + "maxThreadsForStatusReplication", 1).get();
    }

    @Override
    public int getMaxElementsInStatusReplicationPool() {
        return configInstance.getIntProperty(
                namespace + "maxElementsInStatusReplicationPool", 10000).get();
    }

    @Override
    public boolean shouldSyncWhenTimestampDiffers() {
        return configInstance.getBooleanProperty(
                namespace + "syncWhenTimestampDiffers", true).get();
    }

    @Override
    public int getRegistrySyncRetries() {
        return configInstance.getIntProperty(
                namespace + "numberRegistrySyncRetries", 5).get();
    }

    @Override
    public long getRegistrySyncRetryWaitMs() {
        return configInstance.getIntProperty(
                namespace + "registrySyncRetryWaitMs", 30 * 1000).get();
    }

    @Override
    public int getMaxElementsInPeerReplicationPool() {
        return configInstance.getIntProperty(
                namespace + "maxElementsInPeerReplicationPool", 10000).get();
    }

    @Override
    public long getMaxIdleThreadAgeInMinutesForPeerReplication() {
        return configInstance.getIntProperty(
                namespace + "maxIdleThreadAgeInMinutesForPeerReplication", 15)
                .get();
    }

    @Override
    public int getMinThreadsForPeerReplication() {
        return configInstance.getIntProperty(
                namespace + "minThreadsForPeerReplication", 5).get();
    }

    @Override
    public int getMaxThreadsForPeerReplication() {
        return configInstance.getIntProperty(
                namespace + "maxThreadsForPeerReplication", 20).get();
    }

    @Override
    public int getMaxTimeForReplication() {
        return configInstance.getIntProperty(
                namespace + "maxTimeForReplication",
                TIME_TO_WAIT_FOR_REPLICATION).get();
    }

    @Override
    public boolean shouldPrimeAwsReplicaConnections() {
        return configInstance.getBooleanProperty(
                namespace + "primeAwsReplicaConnections", true).get();
    }

    @Override
    public boolean shouldDisableDeltaForRemoteRegions() {
        return configInstance.getBooleanProperty(
                namespace + "disableDeltaForRemoteRegions", false).get();
    }

    @Override
    public int getRemoteRegionConnectTimeoutMs() {
        return configInstance.getIntProperty(
                namespace + "remoteRegionConnectTimeoutMs", 1000).get();
    }

    @Override
    public int getRemoteRegionReadTimeoutMs() {
        return configInstance.getIntProperty(
                namespace + "remoteRegionReadTimeoutMs", 1000).get();
    }

    @Override
    public int getRemoteRegionTotalConnections() {
        return configInstance.getIntProperty(
                namespace + "remoteRegionTotalConnections", 1000).get();
    }

    @Override
    public int getRemoteRegionTotalConnectionsPerHost() {
        return configInstance.getIntProperty(
                namespace + "remoteRegionTotalConnectionsPerHost", 500).get();
    }

    @Override
    public int getRemoteRegionConnectionIdleTimeoutSeconds() {
        return configInstance.getIntProperty(
                namespace + "remoteRegionConnectionIdleTimeoutSeconds", 30)
                .get();
    }

    @Override
    public boolean shouldGZipContentFromRemoteRegion() {
        return configInstance.getBooleanProperty(
                namespace + "remoteRegion.gzipContent", true).get();
    }

    /**
     * Expects a property with name: [eureka-namespace].remoteRegionUrlsWithName and a value being a comma separated
     * list of region name & remote url pairs, separated with a ";". <br/>
     * So, if you wish to specify two regions with name region1 & region2, the property value will be:
     <PRE>
     eureka.remoteRegionUrlsWithName=region1;http://region1host/eureka/v2,region2;http://region2host/eureka/v2
     </PRE>
     * The above property will result in the following map:
     <PRE>
     region1->"http://region1host/eureka/v2"
     region2->"http://region2host/eureka/v2"
     </PRE>
     * @return A map of region name to remote region URL parsed from the property specified above. If there is no
     * property available, then an empty map is returned.
     */
    @Override
    public Map<String, String> getRemoteRegionUrlsWithName() {
        String propName = namespace + "remoteRegionUrlsWithName";
        String remoteRegionUrlWithNameString = configInstance.getStringProperty(propName, null).get();
        if (null == remoteRegionUrlWithNameString) {
            return Collections.emptyMap();
        }

        String[] remoteRegionUrlWithNamePairs = remoteRegionUrlWithNameString.split(",");
        Map<String, String> toReturn = new HashMap<String, String>(remoteRegionUrlWithNamePairs.length);

        final String pairSplitChar = ";";
        for (String remoteRegionUrlWithNamePair : remoteRegionUrlWithNamePairs) {
            String[] pairSplit = remoteRegionUrlWithNamePair.split(pairSplitChar);
            if (pairSplit.length < 2) {
                logger.error("Error reading eureka remote region urls from property {}. "
                                + "Invalid entry {} for remote region url. The entry must contain region name and url "
                                + "separated by a {}. Ignoring this entry.",
                        new String[]{propName, remoteRegionUrlWithNamePair, pairSplitChar});
            } else {
                String regionName = pairSplit[0];
                String regionUrl = pairSplit[1];
                if (pairSplit.length > 2) {
                    StringBuilder regionUrlAssembler = new StringBuilder();
                    for (int i = 1; i < pairSplit.length; i++) {
                        if (regionUrlAssembler.length() != 0) {
                            regionUrlAssembler.append(pairSplitChar);
                        }
                        regionUrlAssembler.append(pairSplit[i]);
                    }
                    regionUrl = regionUrlAssembler.toString();
                }
                toReturn.put(regionName, regionUrl);
            }
        }
        return toReturn;
    }

    @Override
    public String[] getRemoteRegionUrls() {
        String remoteRegionUrlString = configInstance.getStringProperty(
                namespace + "remoteRegionUrls", null).get();
        String[] remoteRegionUrl = null;
        if (remoteRegionUrlString != null) {
            remoteRegionUrl = remoteRegionUrlString.split(",");
        }
        return remoteRegionUrl;
    }

    @Nullable
    @Override
    public Set<String> getRemoteRegionAppWhitelist(@Nullable String regionName) {
        if (null == regionName) {
            regionName = "global";
        } else {
            regionName = regionName.trim().toLowerCase();
        }
        DynamicStringProperty appWhiteListProp =
                configInstance.getStringProperty(namespace + "remoteRegion." + regionName + ".appWhiteList", null);
        if (null == appWhiteListProp || null == appWhiteListProp.get()) {
            return null;
        } else {
            String appWhiteListStr = appWhiteListProp.get();
            String[] whitelistEntries = appWhiteListStr.split(",");
            return new HashSet<String>(Arrays.asList(whitelistEntries));
        }
    }

    @Override
    public int getRemoteRegionRegistryFetchInterval() {
        return configInstance.getIntProperty(
                namespace + "remoteRegion.registryFetchIntervalInSeconds", 30)
                .get();
    }

    @Override
    public int getRemoteRegionFetchThreadPoolSize() {
        return configInstance.getIntProperty(
                namespace + "remoteRegion.fetchThreadPoolSize", 20)
                .get();
    }

    @Override
    public String getRemoteRegionTrustStore() {
        return configInstance.getStringProperty(
                namespace + "remoteRegion.trustStoreFileName", "").get();

    }

    @Override
    public String getRemoteRegionTrustStorePassword() {
        return configInstance.getStringProperty(
                namespace + "remoteRegion.trustStorePassword", "changeit")
                .get();
    }

    @Override
    public boolean disableTransparentFallbackToOtherRegion() {
        return configInstance.getBooleanProperty(namespace + "remoteRegion.disable.transparent.fallback", false).get();
    }

    @Override
    public boolean shouldBatchReplication() {
        return configInstance.getBooleanProperty(namespace + "shouldBatchReplication", false).get();
    }

    @Override
    public boolean shouldLogIdentityHeaders() {
        return configInstance.getBooleanProperty(namespace + "auth.shouldLogIdentityHeaders", true).get();
    }

    @Override
    public String getJsonCodecName() {
        return configInstance.getStringProperty(
                namespace + "jsonCodecName", null).get();
    }

    @Override
    public String getXmlCodecName() {
        return configInstance.getStringProperty(
                namespace + "xmlCodecName", null).get();
    }

    @Override
    public boolean isRateLimiterEnabled() {
        return rateLimiterEnabled.get();
    }

    @Override
    public boolean isRateLimiterThrottleStandardClients() {
        return rateLimiterThrottleStandardClients.get();
    }

    @Override
    public Set<String> getRateLimiterPrivilegedClients() {
        return rateLimiterPrivilegedClients.get();
    }

    @Override
    public int getRateLimiterBurstSize() {
        return rateLimiterBurstSize.get();
    }

    @Override
    public int getRateLimiterRegistryFetchAverageRate() {
        return rateLimiterRegistryFetchAverageRate.get();
    }

    @Override
    public int getRateLimiterFullFetchAverageRate() {
        return rateLimiterFullFetchAverageRate.get();
    }

    @Override
    public String getListAutoScalingGroupsRoleName() {
        return listAutoScalingGroupsRoleName.get();
    }

    @Override
<<<<<<< HEAD
    public int getRoute53BindRebindRetries() {
        return configInstance.getIntProperty(
                namespace + "route53BindRebindRetries", 3).get();

    }

    @Override
    public int getRoute53BindingRetryIntervalMs() {
        return configInstance.getIntProperty(
                namespace + "route53BindRebindRetryIntervalMs", (5 * 60 * 1000))
                .get();
    }

    @Override
    public long getRoute53DomainTTL() {
        return configInstance.getLongProperty(
                namespace + "route53DomainTTL", 30l)
                .get();
    }

    @Override
    public AwsBindingStrategy getBindingStrategy() {
        return AwsBindingStrategy.valueOf(configInstance.getStringProperty(namespace + "awsBindingStrategy", AwsBindingStrategy.EIP.name()).get().toUpperCase());
=======
    public String getExperimental(String name) {
        return configInstance.getStringProperty(namespace + "experimental." + name, null).get();
>>>>>>> 264020a5
    }
}<|MERGE_RESOLUTION|>--- conflicted
+++ resolved
@@ -629,7 +629,11 @@
     }
 
     @Override
-<<<<<<< HEAD
+    public String getExperimental(String name) {
+        return configInstance.getStringProperty(namespace + "experimental." + name, null).get();
+    }
+
+    @Override
     public int getRoute53BindRebindRetries() {
         return configInstance.getIntProperty(
                 namespace + "route53BindRebindRetries", 3).get();
@@ -653,9 +657,5 @@
     @Override
     public AwsBindingStrategy getBindingStrategy() {
         return AwsBindingStrategy.valueOf(configInstance.getStringProperty(namespace + "awsBindingStrategy", AwsBindingStrategy.EIP.name()).get().toUpperCase());
-=======
-    public String getExperimental(String name) {
-        return configInstance.getStringProperty(namespace + "experimental." + name, null).get();
->>>>>>> 264020a5
     }
 }